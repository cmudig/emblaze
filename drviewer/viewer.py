#!/usr/bin/env python
# coding: utf-8

# Copyright (c) venkatesh-sivaraman.
# Distributed under the terms of the Modified BSD License.

"""
TODO: Add module docstring
"""

from ipywidgets import DOMWidget
from numpy.core.fromnumeric import sort
from traitlets import Integer, Unicode, Dict, Bool, List, Float, Bytes, Instance, Set, observe
from ._frontend import module_name, module_version
from .frame_colors import compute_colors
from .datasets import EmbeddingSet
from .thumbnails import Thumbnails
from .utils import Field, matrix_to_affine, affine_to_matrix, DataType
from sklearn.metrics.pairwise import cosine_distances, euclidean_distances
from sklearn.neighbors import NearestNeighbors
from scipy.spatial.transform import Rotation
from datetime import datetime
import json
import glob
import threading
import multiprocessing as mp
from functools import partial
import numpy as np
import affine
import base64
import os


class DRViewer(DOMWidget):
    """TODO: Add docstring here
    """
    _model_name = Unicode('ViewerModel').tag(sync=True)
    _model_module = Unicode(module_name).tag(sync=True)
    _model_module_version = Unicode(module_version).tag(sync=True)
    _view_name = Unicode('DRViewer').tag(sync=True)
    _view_module = Unicode(module_name).tag(sync=True)
    _view_module_version = Unicode(module_version).tag(sync=True)

    embeddings = Instance(EmbeddingSet, allow_none=True)
    data = Dict({}).tag(sync=True)
    isLoading = Bool(True).tag(sync=True)
    loadingMessage = Unicode("").tag(sync=True)
    
    plotPadding = Float(10.0).tag(sync=True)
    
    currentFrame = Integer(0).tag(sync=True)
    selectedIDs = List([]).tag(sync=True)
    alignedIDs = List([]).tag(sync=True)
    filterList = List([]).tag(sync=True)

    # List of lists of 3 elements each, containing HSV colors for each frame
    frameColors = List([]).tag(sync=True)
    # List of 3 x 3 matrices (expressed as 3x3 nested lists)
    frameTransformations = List([]).tag(sync=True)
    
    thumbnails = Instance(Thumbnails, allow_none=True)
    # JSON-serializable dictionary of thumbnail info
    thumbnailData = Dict({}).tag(sync=True)

    saveSelectionFlag = Bool(False).tag(sync=True)
    selectionName = Unicode("").tag(sync=True)
    selectionDescription = Unicode("").tag(sync=True)

    loadSelectionFlag = Bool(False).tag(sync=True)
    selectionList = List([]).tag(sync=True)
    
    # Name of a color scheme (e.g. tableau, turbo, reds)
    colorScheme = Unicode("tableau").tag(sync=True)
    
    def __init__(self, *args, **kwargs):
        """
        embeddings: An EmbeddingSet object.
        thumbnails: A ThumbnailSet object.
        """
        super(DRViewer, self).__init__(*args, **kwargs)
        assert len(self.embeddings) > 0, "Must have at least one embedding"
        self.isLoading = False
<<<<<<< HEAD
        self.saveSelectionFlag = False
        self.loadSelectionFlag = False
        self.selectionList = []


    @observe("saveSelectionFlag")
    def _observe_save_selection(self, change):
        if change.new is not None:
            newSelection = { }
            newSelection["selectedIDs"] = self.selectedIDs
            newSelection["alignedIDs"] = self.alignedIDs
            newSelection["filterList"] = self.filterList
            newSelection["selectionDescription"] = self.selectionDescription
            newSelection["currentFrame"] = self.currentFrame
            now = datetime.now()
            dateTime = now.strftime("%Y-%m-%d %H:%M:%S")
            with open(dateTime + ' ' + self.selectionName + '.selection', 'w') as outfile:
                json.dump(newSelection, outfile)
            
            self.saveSelectionFlag = False
            self.selectionName = ""
            self.selectionDescription = ""

    @observe("loadSelectionFlag")
    def _observe_load_selection(self, change):
        if change.new is not None:
            tmpList = []
            # self.selectionList = []
            for file in glob.glob("*.selection"):
                with open(file, "r") as jsonFile:
                    data = json.load(jsonFile)                            
                    data["selectionName"] = file.split('.')[0]
                    tmpList.append(data)
            self.selectionList = sorted(tmpList, key=lambda x: x["selectionName"].split(' ')[-1], reverse=True)
            self.loadSelectionFlag = False

=======
        self.colorScheme = self.detect_color_scheme()
        
    def detect_color_scheme(self):
        """
        Returns a default color scheme for the given type of data.
        """
        if len(self.embeddings) == 0:
            return "tableau"
        if self.embeddings[0].guess_data_type(Field.COLOR) == DataType.CATEGORICAL:
            return "tableau"
        return "plasma"
        
>>>>>>> b238b9f4
    @observe("embeddings")
    def _observe_embeddings(self, change):
        embeddings = change.new
        assert len(embeddings) > 0, "Must have at least one embedding"
        if embeddings is not None:
            self.data = embeddings.to_json()
        else:
            self.data = {}
        self.selectedIDs = []
        self.alignedIDs = []
        self.currentFrame = 0
        self.reset_alignment()
        
        # Compute padding based on first embedding
        base_frame = embeddings[0].field(Field.POSITION)
        mins = np.min(base_frame, axis=0)
        maxes = np.max(base_frame, axis=0)
        self.plotPadding = np.min(maxes - mins) * 0.2

    @observe("thumbnails")
    def _observe_thumbnails(self, change):
        if change.new is not None:
            self.thumbnailData = change.new.to_json()
        else:
            self.thumbnailData = {}
    
    @observe("alignedIDs")
    def _observe_alignment_ids(self, change):
        """Align to the currently selected points and their neighbors."""
        if not change.new:
            self.align_to_points(None, None)
        else:
            ids_of_interest = change.new
            thread = threading.Thread(target=self.align_to_points, args=(change.new, list(set(ids_of_interest)),))
            thread.start()
    
    def reset_alignment(self):
        """Removes any transformations applied to the embedding frames."""
        self.frameTransformations = [
            np.eye(3).tolist()
            for i in range(len(self.embeddings))
        ]
        self.frameColors = compute_colors(self.embeddings)
        
    def align_to_points(self, point_ids, peripheral_points):
        """
        Re-align the projections to minimize motion for the given point IDs.
        Uses currentFrame as the base frame. Updates the 
        self.frameTransformations traitlet.
        
        Args:
            point_ids: Iterable of point IDs to use for alignment.
        """
        if point_ids is None:
            self.reset_alignment()
            self.frameColors = compute_colors(self.embeddings)
            return
    
        transformations = []
        base_transform = matrix_to_affine(np.array(self.frameTransformations[self.currentFrame]))

        for emb in self.embeddings:
            transformations.append(affine_to_matrix(emb.align_to(
                self.embeddings[self.currentFrame], 
                ids=list(set(point_ids)),
                base_transform=base_transform,
                return_transform=True,
                allow_flips=False)).tolist())

        self.frameTransformations = transformations
        self.frameColors = compute_colors(self.embeddings, point_ids, peripheral_points)<|MERGE_RESOLUTION|>--- conflicted
+++ resolved
@@ -80,11 +80,10 @@
         super(DRViewer, self).__init__(*args, **kwargs)
         assert len(self.embeddings) > 0, "Must have at least one embedding"
         self.isLoading = False
-<<<<<<< HEAD
         self.saveSelectionFlag = False
         self.loadSelectionFlag = False
         self.selectionList = []
-
+        self.colorScheme = self.detect_color_scheme()
 
     @observe("saveSelectionFlag")
     def _observe_save_selection(self, change):
@@ -116,9 +115,6 @@
                     tmpList.append(data)
             self.selectionList = sorted(tmpList, key=lambda x: x["selectionName"].split(' ')[-1], reverse=True)
             self.loadSelectionFlag = False
-
-=======
-        self.colorScheme = self.detect_color_scheme()
         
     def detect_color_scheme(self):
         """
@@ -130,7 +126,6 @@
             return "tableau"
         return "plasma"
         
->>>>>>> b238b9f4
     @observe("embeddings")
     def _observe_embeddings(self, change):
         embeddings = change.new
