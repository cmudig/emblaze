--- conflicted
+++ resolved
@@ -56,15 +56,13 @@
     # JSON-serializable dictionary of thumbnail info
     thumbnailData = Dict({}).tag(sync=True)
     
-<<<<<<< HEAD
     # Contains three keys: centerID (int), frame (int), unit (string)
     selectionUnit = Unicode("").tag(sync=True)
     selectionOrderRequest = Dict({}).tag(sync=True)
     selectionOrder = List([]).tag(sync=True)
-=======
+
     # Name of a color scheme (e.g. tableau, turbo, reds)
     colorScheme = Unicode("tableau").tag(sync=True)
->>>>>>> b238b9f4
     
     def __init__(self, *args, **kwargs):
         """
