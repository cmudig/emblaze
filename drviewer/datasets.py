import numpy as np
import pandas as pd
from sklearn.metrics.pairwise import cosine_distances, euclidean_distances
from sklearn.neighbors import NearestNeighbors
from sklearn.manifold import TSNE
from sklearn.decomposition import PCA
from scipy.spatial.transform import Rotation
from affine import Affine
from .utils import *
    
class ColumnarData:
    """
    A data structure that contains multiple fields, each of which stores a
    numpy array of values with the same number of rows.
    """
    def __init__(self, data, ids=None):
        """
        data: A dictionary where the keys are members from the Field class and
            the values are numpy or regular arrays.
        """
        self.data = {}
        length = None
        for field, values in data.items():
            assert isinstance(field, str), "Field name not string: {}".format(field)
            if length is None:
                length = len(values)
            assert length == len(values), "Field '{}' has mismatched length (expected {}, got {})".format(field, length, len(values))
            self.data[field] = np.array(values)

        self.length = length
        self.ids = ids if ids is not None else np.arange(length)
        self._id_index = {id: i for i, id in enumerate(self.ids)}
        
    def copy(self):
        return ColumnarData(self.data, self.ids)
    
    def __str__(self):
        return "<{} with {} items, {} fields ({})>".format(
            type(self).__name__,
            len(self),
            len(self.data),
            ', '.join(list(self.data.keys())))
    
    def __repr__(self):
        return str(self)
    
    def copy_with_fields(self, updated_fields):
        copy = self.copy()
        for field, vals in updated_fields.items():
            copy.set_field(field, vals)
        return copy

    def __len__(self):
        return self.length
    
    def __contains__(self, id_val):
        """
        Returns whether the data has the given ID.
        """
        return int(id_val) in self._id_index
    
    def index(self, id_vals):
        """
        Returns the index(es) of the given IDs.
        """
        if isinstance(id_vals, (list, np.ndarray, set)):
            return [self._id_index[int(id_val)] for id_val in id_vals]
        else:
            return self._id_index[int(id_vals)]

    def has_field(self, field):
        return field in self.data
    
    def field(self, field, ids=None):
        if field not in self.data:
            return None
        if ids is not None:
            return self.data[field][ids]
        return self.data[field]
    
    def stack_fields(self, fields, ids=None):
        return np.hstack([self.field(field, ids) for field in fields])
    
    def set_field(self, field, values):
        assert self.length == len(values), "Field '{}' has mismatched length (expected {}, got {})".format(field, self.length, len(values))
        self.data[field] = np.array(values)
        
    def guess_data_type(self, field):
        """
        Guesses the likely data type for the given field, returning either
        DataType.CATEGORICAL or DataType.CONTINUOUS.
        """
        if field not in self.data:
            return None
        if np.issubdtype(self.data[field].dtype, np.number) and len(np.unique(self.data[field])) >= 12:
            return DataType.CONTINUOUS
        return DataType.CATEGORICAL
    
class Embedding(ColumnarData):
    """
    A single set of high-dimensional embeddings, which can be represented as an
    n x k 2D numpy array (n = number of points, k = dimensionality).
    """
    def __init__(self, data, ids=None, label=None, metric='euclidean', parent=None):
        super().__init__(data, ids)
        assert Field.POSITION in data, "Field.POSITION is required"
        assert Field.COLOR in data, "Field.COLOR is required"
        self.label = label
        self.metric = metric
        self._distances = {}
        self.parent = parent # keep track of where this embedding came from

    def copy(self):
        return Embedding(self.data, self.ids, label=self.label, metric=self.metric, parent=self)
    
    def get_root(self):
        """Returns the root parent of this embedding."""
        if self.parent is None: return self
        return self.parent.get_root()
    
    def dimension(self):
        """Returns the dimensionality of the Field.POSITION field."""
        return self.field(Field.POSITION).shape[1]

    def project(self, method=ProjectionTechnique.UMAP, **params):
        """
        Projects this embedding space into a lower dimensionality. The method
        parameter can be a callable, which will define a dimensionality
        reduction technique that takes as input a numpy array and a list of IDs,
        as well as any keyword arguments given to the params argument of this
        method, and returns a dimension-reduced matrix. If no metric is provided
        in the keyword params, the default metric of this Embedding is used.
        
        Returns: A new Embedding object with the Field.POSITION value set to the
            result of the projection.
        """
        hi_d = self.field(Field.POSITION)
        params = params or {}
        if method != ProjectionTechnique.PCA:
            params["metric"] = params.get("metric", self.metric)
        
        if method == ProjectionTechnique.UMAP:
            import umap
            lo_d = umap.UMAP(**params).fit_transform(hi_d)
        elif method == ProjectionTechnique.TSNE:
            lo_d = TSNE(**params).fit_transform(hi_d)
        elif method == ProjectionTechnique.PCA:
            lo_d = PCA(**params).fit_transform(hi_d)
        elif callable(method):
            lo_d = method(hi_d, self.ids, **params)
        else:
            raise ValueError("Unrecognized projection technique '{}'".format(method))
        
        return self.copy_with_fields({Field.POSITION: lo_d})
    
    def get_relations(self, other_emb):
        """
        Computes a mapping from the IDs in this embedding to the positions
        in the other embedding (used for AlignedUMAP).
        """
        return {self.index(id_val): other_emb.index(id_val)
                for id_val in self.ids if id_val in other_emb}
    
    def compute_neighbors(self, n_neighbors=100, metric=None):
        """
        Computes and saves a set of nearest neighbors in this embedding according
        to the Field.POSITION values. This can be accessed after completing this
        step by calling .field(Field.NEIGHBORS). If the metric is not provided,
        the default metric for this Embedding object is used.
        """
        pos = self.field(Field.POSITION)
        neighbor_clf = NearestNeighbors(metric=metric or self.metric,
                                        n_neighbors=n_neighbors + 1).fit(pos)
        _, neigh_indexes = neighbor_clf.kneighbors(pos)
        self.set_field(Field.NEIGHBORS, neigh_indexes[:,1:])
        
    def distances(self, ids=None, comparison_ids=None, metric=None):
        """
        Returns the pairwise distances from the given IDs to each other (or all
        points to each other, if ids is None). If the metric is not provided,
        the default metric for this Embedding object is used.
        """
        metric = metric or self.metric
        if metric not in self._distances:
            locations = self.field(Field.POSITION)
            if metric == "euclidean":
                self._distances[metric] = euclidean_distances(locations, locations)
            elif metric == "cosine":
                self._distances[metric] = cosine_distances(locations, locations)
            elif metric == "precomputed":
                self._distances[metric] = locations
            else:
                raise NotImplementedError("Unsupported metric for distances")
        
        if ids is None:
            indexes = np.arange(len(self))
        else:
            indexes = self.index(ids)
            
        if comparison_ids is None:
            comparison_indexes = indexes
        else:
            comparison_indexes = self.index(comparison_ids)

        return self._distances[metric][indexes,:][:,comparison_indexes]

    def to_json(self):
        """
        Converts this embedding into a JSON object. Requires that the embedding
        have an n x 2 array at the Field.POSITION key.
        """
        assert self.dimension() == 2, "Non-2D embeddings are not supported by to_json()"
        result = {}
        indexes = self.index(self.ids)
        
        positions = self.field(Field.POSITION)
        colors = self.field(Field.COLOR)
        alphas = self.field(Field.ALPHA)
        sizes = self.field(Field.RADIUS)
        neighbors = self.field(Field.NEIGHBORS)
        if neighbors is None:
            print("Warning: The embedding has no computed nearest neighbors, so none will be displayed. You may want to call compute_neighbors() to generate them.")
        
        for id_val, index in zip(self.ids, indexes):
            obj = {
                "x": positions[index, 0],
                "y": positions[index, 1],
                "color": colors[index]
            }
            if alphas is not None:
                obj["alpha"] = alphas[index]
            if sizes is not None:
                obj["r"] = sizes[index]
            if neighbors is not None:
                obj["highlight"] = neighbors[index].tolist()
            else:
                obj["highlight"] = []
            result[id_val] = obj
        
        return result
    
    def align_to(self, base_frame, ids=None, return_transform=False, base_transform=None, allow_flips=True):
        """
        Aligns this embedding to the base frame. The frames are aligned based
        on the keys they have in common. This requires both embeddings to have
        a dimensionality of 2.
        
        Args:
            base_frame: An Embedding to use as the base.
            frame: An Embedding to transform.
            ids: Point IDs to use for alignment (default None, which results in an
                alignment using the intersection of IDs between the two frames).
            return_transform: If true, return just the Affine object instead of the
                rotated data.
            base_transform: If not None, an Affine object representing the
                transformation to apply to the base frame before aligning.
            allow_flips: If true, test inversions as possible candidates for alignment.
            
        Returns:
            A new Embedding object representing the second input frame (the first
            input frame is assumed to stay the same). Or, if return_transform is
            True, returns the optimal transformation as an Affine object.
        """
        # Determine a set of points to use for comparison
        ids_to_compare = list(ids) if ids is not None else list(set(self.ids) & set(base_frame.ids))
        
        proj_subset = self.field(Field.POSITION, ids=ids_to_compare)
        assert proj_subset.shape[1] == 2, "Alignment of embeddings with dimension > 2 not supported"
        proj_scaler = projection_standardizer(proj_subset)
        
        base_proj_subset = base_frame.field(Field.POSITION, ids=ids_to_compare)
        assert base_proj_subset.shape[1] == 2, "Alignment of embeddings with dimension > 2 not supported"
        if base_transform is not None:
            base_proj_subset = affine_transform(base_transform, base_proj_subset)    
        base_proj_scaler = projection_standardizer(base_proj_subset)
        
        proj = np.hstack([
            affine_transform(proj_scaler, proj_subset),
            np.zeros((len(proj_subset), 1))
        ])
        base_proj = np.hstack([
            affine_transform(base_proj_scaler, base_proj_subset),
            np.zeros((len(base_proj_subset), 1))
        ])
        
        # Test flips
        min_rmsd = 1e9
        best_variant = None
        for factor in (FLIP_FACTORS if allow_flips else FLIP_FACTORS[:1]):
            opt_rotation, rmsd = Rotation.align_vectors( # pylint: disable=unbalanced-tuple-unpacking
                base_proj,
                proj * factor)
            if rmsd < min_rmsd:
                min_rmsd = rmsd
                transform = ~base_proj_scaler * matrix_to_affine(opt_rotation.as_matrix()) * Affine.scale(*factor[:2]) * proj_scaler
                if return_transform:
                    best_variant = transform
                else:
                    best_variant = affine_transform(transform,
                        self.field(Field.POSITION))

        if return_transform:
            return best_variant
        return self.copy_with_fields({Field.POSITION: best_variant})

class EmbeddingSet:
    """
    A set of high-dimensional embeddings, composed of a series of Embedding
    objects.
    """
    def __init__(self, embs, align=True):
        if align:
            if not all(emb.dimension() == 2 for emb in embs):
                print("Embeddings are not 2D, skipping alignment")
                self.embeddings = embs
            else:
                self.embeddings = [embs[0]] + [emb.align_to(embs[0]) for emb in embs[1:]]
        else:
            self.embeddings = embs

        self.ids = np.array(sorted(set.union(*(set(emb.ids.tolist()) for emb in self.embeddings))))
    
    def __str__(self):
        return "<{} with {} embeddings:\n\t{}>".format(
            type(self).__name__,
            len(self.embeddings),
            "\n\t".join(str(emb) for emb in self.embeddings)
        )
        
    def __repr__(self):
        return str(self)
        
    def __getitem__(self, idx):
        return self.embeddings[idx]

    def __len__(self):
        return len(self.embeddings)
    
    def project(self, method=ProjectionTechnique.ALIGNED_UMAP, align=True, **params):
        """
        Projects the embedding set into 2D. The method parameter can be a
        callable, which will define a dimensionality reduction technique that
        takes as input a list of numpy arrays and a list of lists of IDs, as
        well as any keyword arguments given to the params argument of this
        method, and returns a list of dimension-reduced arrays.
        
        Returns: A new EmbeddingSet object with (optionally aligned) projected
            data.
        """
        params = params or {}
        hi_ds = [emb.field(Field.POSITION) for emb in self.embeddings]
        id_sets = [emb.ids for emb in self.embeddings]
        pre_aligned = False
        if method == ProjectionTechnique.ALIGNED_UMAP:
            import umap
            lo_d_mats = umap.AlignedUMAP(**params).fit_transform(
                hi_ds,
                relations=[self.embeddings[i].get_relations(self.embeddings[i + 1])
                            for i in range(len(self.embeddings) - 1)])
            pre_aligned = True
            lo_ds = [emb.copy_with_fields({Field.POSITION: lo_d})
                     for emb, lo_d in zip(self.embeddings, lo_d_mats)]
        elif callable(method):
            lo_d_mats = method(hi_ds, id_sets, **params)
            lo_ds = [emb.copy_with_fields({Field.POSITION: lo_d})
                     for emb, lo_d in zip(self.embeddings, lo_d_mats)]
        else:
            lo_ds = [emb.project(method=method, **params)
                     for emb in self.embeddings]

        return EmbeddingSet(lo_ds, align=align and not pre_aligned)
    
<<<<<<< HEAD
    def compute_neighbors(self, n_neighbors=100, metric='euclidean'):
=======
    def compute_neighbors(self, n_neighbors=10, metric=None):
>>>>>>> 829b2ca8
        """
        Computes and saves a set of nearest neighbors in each embedding set according
        to the Field.POSITION values. This can be accessed after completing this
        step by calling .field(Field.NEIGHBORS).
        """
        for emb in self.embeddings:
            emb.compute_neighbors(n_neighbors=n_neighbors, metric=metric)

    def to_json(self):
        """
        Converts this set of embeddings into a JSON object.
        """
        return {
            "data": [emb.to_json() for emb in self.embeddings],
            "frameLabels": [emb.label or "Frame {}".format(i) for i, emb in enumerate(self.embeddings)]
        }<|MERGE_RESOLUTION|>--- conflicted
+++ resolved
@@ -370,11 +370,7 @@
 
         return EmbeddingSet(lo_ds, align=align and not pre_aligned)
     
-<<<<<<< HEAD
-    def compute_neighbors(self, n_neighbors=100, metric='euclidean'):
-=======
-    def compute_neighbors(self, n_neighbors=10, metric=None):
->>>>>>> 829b2ca8
+    def compute_neighbors(self, n_neighbors=100, metric=None):
         """
         Computes and saves a set of nearest neighbors in each embedding set according
         to the Field.POSITION values. This can be accessed after completing this
