--- conflicted
+++ resolved
@@ -29,7 +29,6 @@
 
         self.length = length
         self.ids = np.array(ids) if ids is not None else np.arange(length)
-<<<<<<< HEAD
         self._id_index = {id: i for i, id in enumerate(self.ids)}
         
     def set_ids(self, new_ids):
@@ -37,8 +36,6 @@
         Gives the ColumnarData a new set of ID numbers.
         """
         self.ids = np.array(new_ids) if new_ids is not None else np.arange(len(self))
-=======
->>>>>>> 4e07f455
         self._id_index = {id: i for i, id in enumerate(self.ids)}
         
     def copy(self):
