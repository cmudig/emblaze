import json
import numpy as np
import pandas as pd
from io import BytesIO
from PIL import Image
import base64
from .datasets import ColumnarData
from .utils import Field, standardize_json

class Thumbnails:
    """
    Defines a set of data suitable for displaying info about points visualized
    in an embedding set.
    """
    def __init__(self, thumbnail_format):
        self.format = thumbnail_format

    def to_json(self):
        """
        Converts this set of thumbnails into a JSON object.
        """
        return {
            "format": self.format
        }
        
class TextThumbnails(Thumbnails):
    """
    Defines a set of textual thumbnails.
    """
    def __init__(self, names, descriptions=None, ids=None):
        """
        names: String values corresponding to a name for each point in the
            dataset.
        descriptions: Optional longer string descriptions for each point in the
            dataset.
        ids: If not None, a list of IDs that these thumbnails correspond to.
            If not provided, the IDs are assumed to be zero-indexed ascending
            integers.
        """
        super().__init__("text_descriptions")
        self.data = ColumnarData({
            Field.NAME: names
        }, ids)
        if descriptions is not None:
            self.data.set_field(Field.DESCRIPTION, descriptions)

    def to_json(self):
        result = super().to_json()
        names = self.data.field(Field.NAME)
        descriptions = self.data.field(Field.DESCRIPTION)
        result["items"] = {
            id_val: {
                "id": id_val,
                "name": str(names[i]),
                "description": str(descriptions[i]) if descriptions is not None else "",
                "frames": {} # Not implemented
            } for i, id_val in enumerate(self.data.ids)
        }
        return standardize_json(result)
    
    @staticmethod
    def from_json(data, ids=None):
        """
        Builds a TextThumbnails object from a JSON object. The provided object should
        have an "items" key with a dictionary mapping ID values to text thumbnail
        objects, each of which must have a 'name' and optionally 'description' keys.
        """
        assert "items" in data, "JSON object must contain an 'items' field"
        items = data["items"]
        if ids is None:
            try:
                ids = [int(id_val) for id_val in list(items.keys())]
                items = {int(k): v for k, v in items.items()}
            except:
                ids = list(items.keys())
            ids = sorted(ids)
        names = [items[id_val]["name"] for id_val in ids]
        descriptions = [items[id_val].get("description", "") for id_val in ids]
        return TextThumbnails(names, descriptions, ids)
   
    @staticmethod
    def from_json(data, ids=None):
        """
        Builds a TextThumbnails object from a JSON object. The provided object should
        have an "items" key with a dictionary mapping ID values to text thumbnail
        objects, each of which must have a 'name' and optionally 'description' keys.
        """
        assert "items" in data, "JSON object must contain an 'items' field"
        items = data["items"]
        if ids is None:
            try:
                ids = [int(id_val) for id_val in list(items.keys())]
                items = {int(k): v for k, v in items.items()}
            except:
                ids = list(items.keys())
            ids = sorted(ids)
        names = [items[id_val]["name"] for id_val in ids]
        descriptions = [items[id_val].get("description", "") for id_val in ids]
        return TextThumbnails(names, descriptions, ids)
    
MAX_IMAGE_DIM = 100
MAX_SPRITESHEET_DIM = 1000
 
class ImageThumbnails(Thumbnails):
    """
    Defines a set of image thumbnails. All thumbnails are scaled to the same
    dimensions to fit in a set of spritesheets.
    """
    def __init__(self, images, spritesheets=None, ids=None, grid_dimensions=None, image_size=None, names=None, descriptions=None):
        """
        Args:
            images: An array of images, each represented as a numpy array. The
                images contained can be different sizes if the images object is
                provided as a list.
            spritesheets: If provided, ignores the other spritesheet-generating
                parameters and initializes the thumbnails object with previously
                generated spritesheets.
            ids: The IDs of the points to which each image belongs. If none, this
                is assumed to be a zero-indexed increasing index.
            grid_dimensions: Number of images per spritesheet, defined as
                (images per row, images per column). If this is not provided,
                it will be inferred to make the spritesheets a reasonable size.
            image_size: Number of pixels per image, defined as (rows, cols).
                If this is not defined, images will be resized to a maximum of
                MAX_IMAGE_DIM x MAX_IMAGE_DIM, maintaining aspect ratio if all
                images are the same size.
            names: If provided, adds text names to each point. Names are assumed
                to be in the same order as images.
            descriptions: Similar to names, but these descriptions may be longer
                and only show on the currently selected point(s).
        """
        super().__init__("spritesheet")
        if spritesheets is not None:
            self.spritesheets = spritesheets
        else:
            self.make_spritesheets(images, ids or np.arange(len(images)), grid_dimensions, image_size)
        
        if names is not None:
            self.text_data = ColumnarData({
                Field.NAME: names
            }, ids)
            if descriptions is not None:
                self.text_data.set_field(Field.DESCRIPTION, descriptions)
        elif descriptions is not None:
            self.text_data = ColumnarData({
                Field.DESCRIPTION: descriptions
            }, ids)
        else:
            self.text_data = None
        
    def to_json(self):
        result = super().to_json()
        result["spritesheets"] = self.spritesheets
        if self.text_data is not None:
            names = self.text_data.field(Field.NAME)
            descriptions = self.text_data.field(Field.DESCRIPTION)
            result["items"] = {
                id_val: {
                    "id": id_val,
                    "name": str(names[i]) if names is not None else "",
                    "description": str(descriptions[i]) if descriptions is not None else "",
                    "frames": {} # Not implemented
                } for i, id_val in enumerate(self.text_data.ids)
            }

<<<<<<< HEAD
        return result
=======
        return standardize_json(result)
>>>>>>> 4e07f455
    
    @staticmethod
    def from_json(data, ids=None):
        """
        Builds an ImageThumbnails object from a JSON object. The provided object should
        have a "spritesheets" object that defines PIXI spritesheets, and an
        optional "items" key that contains text thumbnails (see TextThumbnails
        for more information about the "items" field).
        """
        assert "spritesheets" in data, "JSON object must contain a 'spritesheets' field"
        spritesheets = data["spritesheets"]
        if ids is None:
            ids = sorted([k for sp in spritesheets.values() for k in sp["spec"]["frames"].keys()])
            try:
                ids = [int(id_val) for id_val in ids]
            except:
                pass
            ids = sorted(ids)
            
        names = None
        descriptions = None
        if "items" in data:
            items = data["items"]
<<<<<<< HEAD

=======
            
>>>>>>> 4e07f455
            names = [items[str(id_val)]["name"] for id_val in ids]
            descriptions = [items[str(id_val)].get("description", "") for id_val in ids]
        return ImageThumbnails(None,
                               spritesheets=spritesheets,
                               ids=ids,
                               names=names,
                               descriptions=descriptions)

    def make_spritesheets(self, images, ids, grid_dimensions=None, image_size=None):
        """
        Generates a set of spritesheets from the given image data.
        
        Args:
            data: A ColumnarData object that contains a single field _images.
            grid_dimensions: Number of images per spritesheet, defined as
                (images per row, images per column)
            image_size: Number of pixels per image, defined as (rows, cols)
        """
        
        image_size = image_size or self._compute_image_size(images)
        grid_dimensions = grid_dimensions or self._compute_grid_dimensions(image_size)
        
        spritesheets = {}
        current_spritesheet = None

        current_image = None
        image_index = 0
        image_encoding_warning = False
        for i in range(len(images)):
            if i % (grid_dimensions[0] * grid_dimensions[1]) == 0:
                if current_image is not None and current_spritesheet is not None:
                    img = Image.fromarray(current_image, 'RGBA')
                    with BytesIO() as output:
                        img.save(output, format='png')
                        contents = output.getvalue()
                    current_spritesheet["image"] = base64.b64encode(contents).decode('ascii')
                    current_spritesheet["imageFormat"] = "image/png"
                    image_index += 1
                    
                current_spritesheet = {
                    "spec": {
                        "meta": {
                            "image": "img_{}.png".format(image_index),
                            "size": {
                                "w": grid_dimensions[1] * image_size[1],
                                "h": grid_dimensions[0] * image_size[0]},
                            "format": "RGBA8888"
                        },
                        "frames": {}
                    }
                }
                spritesheets["img_{}.json".format(image_index)] = current_spritesheet

                current_image = np.zeros((image_size[0] * grid_dimensions[0], image_size[1] * grid_dimensions[1], 4), dtype=np.uint8)
                
            relative_i = i % (grid_dimensions[0] * grid_dimensions[1])
            pos = (relative_i // grid_dimensions[1] * image_size[0], relative_i % grid_dimensions[1] * image_size[1])
            
            # First validate the image
            image = images[i]
            assert len(image.shape) == 3, "Images must be 3-dimensional arrays (include a color channel)"
            image = self._standardize_image_format(image, image.shape[:2])
            if np.max(image[:,:,:3]) < 2 and not image_encoding_warning:
                print("Warning: Your image pixel values are very small. ImageThumbnails uses integer pixel values from 0-255.")
                image_encoding_warning = True
            
            # Resize the image if necessary
            if tuple(image.shape[:2]) != image_size:
                resized_image = Image.fromarray(image).resize((image_size[1], image_size[0]))
                image = np.array(resized_image)
                assert image.shape == (*image_size, 4), "Incorrect resize shape! Something weird happened."
                
            # Place the image
            current_image[pos[0]:pos[0] + image_size[0], pos[1]:pos[1] + image_size[1],:] = image
            
            current_spritesheet["spec"]["frames"][str(i)] = {
                "frame": {
                    "x": pos[1],
                    "y": pos[0],
                    "w": image_size[1],
                    "h": image_size[0]
                },
                "rotated": False,
                "trimmed": False
            }

        img = Image.fromarray(current_image, 'RGBA')
        with BytesIO() as output:
            img.save(output, format='png')
            contents = output.getvalue()
        current_spritesheet["image"] = base64.b64encode(contents).decode('ascii')
        current_spritesheet["imageFormat"] = "image/png"
        
        self.spritesheets = spritesheets
        
    def _standardize_image_format(self, image, image_size):
        """
        Converts the given image array to RGBA uint8 format.
        
        Args:
            image: An image matrix.
            image_size: The size of the image in (rows, cols).
        """
        image = image.astype(np.uint8)
        result = np.zeros((image_size[0], image_size[1], 4), dtype=np.uint8)
        if image.shape[2] == 1:
            for channel in range(3):
                result[:,:,channel] = image[:,:,0]
            result[:,:,3] = 255
        elif image.shape[2] == 3:
            result[:,:,:3] = image
            result[:,:,3] = 255
        elif image.shape[2] == 4:
            result = image
        else:
            raise ValueError("Incorrect image shape, expected 3rd dimension to be 1, 3 or 4; got {} instead".format(image.shape[2]))
        return result
        
    def _compute_image_size(self, images):
        """
        Computes a reasonable image size to rescale all images to.
        """
        if len(images) == 0: return (0, 0)
        test_dim = images[0].shape[:2]
        if all(img.shape[:2] == test_dim for img in images):
            if max(*test_dim) < MAX_IMAGE_DIM:
                # The images are already a reasonable size
                return test_dim
            
            # Resize preserving aspect ratio
            scale = min(MAX_IMAGE_DIM / test_dim[0], MAX_IMAGE_DIM / test_dim[1])
            return (int(test_dim[0] * scale), int(test_dim[1] * scale))
        else:
            # Get the average aspect ratio and choose a dimension so that no
            # image is scaled up
            aspect = np.mean([img.shape[0] / img.shape[1] for img in images])
            if aspect < 1.0:
                min_dim = min(MAX_IMAGE_DIM, np.min(np.array([img.shape[1] for img in images])))
                return (int(min_dim * aspect), int(min_dim))
            else:
                min_dim = min(MAX_IMAGE_DIM, np.min(np.array([img.shape[0] for img in images])))
                return (int(min_dim), int(min_dim / aspect))
        
    def _compute_grid_dimensions(self, image_size):
        """
        Computes a reasonable number of images per side of the spritesheet.
        """
        return (MAX_SPRITESHEET_DIM // image_size[0], MAX_SPRITESHEET_DIM // image_size[1])<|MERGE_RESOLUTION|>--- conflicted
+++ resolved
@@ -163,11 +163,7 @@
                 } for i, id_val in enumerate(self.text_data.ids)
             }
 
-<<<<<<< HEAD
-        return result
-=======
         return standardize_json(result)
->>>>>>> 4e07f455
     
     @staticmethod
     def from_json(data, ids=None):
@@ -191,13 +187,9 @@
         descriptions = None
         if "items" in data:
             items = data["items"]
-<<<<<<< HEAD
-
-=======
-            
->>>>>>> 4e07f455
             names = [items[str(id_val)]["name"] for id_val in ids]
             descriptions = [items[str(id_val)].get("description", "") for id_val in ids]
+
         return ImageThumbnails(None,
                                spritesheets=spritesheets,
                                ids=ids,
