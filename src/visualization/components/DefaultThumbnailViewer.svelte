--- conflicted
+++ resolved
@@ -271,13 +271,9 @@
       {#if sameIDs.length > 0}
         <div class="thumbnail-column">
           <div class="subheader">Both</div>
-<<<<<<< HEAD
           {#each sameIDs
             .map((id) => getThumbnailInfo(id))
             .filter((d) => !!d) as d}
-            <ThumbnailRow mini {blobURLs} {d} color="black" />
-=======
-          {#each sameIDs.map((id) => getThumbnailInfo(id)) as d}
             <ThumbnailRow
               on:thumbnailClick
               on:thumbnailHover
@@ -286,7 +282,6 @@
               {d}
               color="black"
             />
->>>>>>> 9bdaa669
           {/each}
         </div>
       {/if}
@@ -294,13 +289,9 @@
       {#if lostIDs.length > 0}
         <div class="thumbnail-column">
           <div class="subheader">{dataset.frame(frame).title}</div>
-<<<<<<< HEAD
           {#each lostIDs
             .map((id) => getThumbnailInfo(id))
             .filter((d) => !!d) as d}
-            <ThumbnailRow mini {blobURLs} {d} color="red" />
-=======
-          {#each lostIDs.map((id) => getThumbnailInfo(id)) as d}
             <ThumbnailRow
               on:thumbnailClick
               on:thumbnailHover
@@ -309,7 +300,6 @@
               {d}
               color="red"
             />
->>>>>>> 9bdaa669
           {/each}
         </div>
       {/if}
@@ -317,13 +307,9 @@
       {#if gainedIDs.length > 0}
         <div class="thumbnail-column">
           <div class="subheader">{dataset.frame(previewFrame).title}</div>
-<<<<<<< HEAD
           {#each gainedIDs
             .map((id) => getThumbnailInfo(id))
             .filter((d) => !!d) as d}
-            <ThumbnailRow mini {blobURLs} {d} color="green" />
-=======
-          {#each gainedIDs.map((id) => getThumbnailInfo(id)) as d}
             <ThumbnailRow
               on:thumbnailClick
               on:thumbnailHover
@@ -332,7 +318,6 @@
               {d}
               color="green"
             />
->>>>>>> 9bdaa669
           {/each}
         </div>
       {/if}
