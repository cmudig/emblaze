<svelte:options accessors />

<script>
  import { createEventDispatcher, onMount } from 'svelte';
  import * as d3 from 'd3';
  import { fade } from 'svelte/transition';
  import Icon from 'fa-svelte';
  import { faExclamationTriangle } from '@fortawesome/free-solid-svg-icons/faExclamationTriangle';
  import Scatterplot from './pixi/Scatterplot.svelte';
  import PreviewSlider from './components/PreviewSlider.svelte';
  import PixiScatterplot from './pixi/PixiScatterplot';
  const dispatch = createEventDispatcher();

  let container;

  // Props for this element
  export let backgroundColor = 'white';
  export let width = null;
  export let height = null;

  // Props passed directly to scatterplot
  export let padding = 0.3;
  export let rFactor = 1.0;
  export let colorScheme = { value: d3.interpolateTurbo };
  export let animateTransitions = false;

  // Enable/disable interaction
  export let hoverable = false;
  export let thumbnail = false;

  // Frames and previews
  export let frame = 0;
  export let previewFrame = -1; // the frame to preview with translucent lines
  export let showPreviewControls = false;
  export let previewProgress = 0.0;

  // Scatterplot state
  let scalesNeutral = true;
  export let hoveredID = null;
  export let clickedIDs = [];
  export let alignedIDs = [];
  export let tentativeSelectedIDs = [];
  export let filter = new Set();
  let followingIDs = [];

  const minSelection = 3;

  // Data control
  export let data = null;

  // Thumbnails
  export let thumbnailsURL = null;

  let scatterplot;
  let warningMessage = '';
  let colorScale = (c) => c;

  // Initialization

  $: if (!!data) {
    colorScale = data.colorScale(colorScheme);
  }

  // Selection

  var prevClickedIDs = null;
  $: if (prevClickedIDs != clickedIDs && !!data) {
    updateSelection();
    prevClickedIDs = clickedIDs;
    dispatch('dataclick', clickedIDs);
  }

  function updateSelection() {
    if (clickedIDs.length > 0) {
      showVicinityOfClickedPoint();
      if (filter.size > 0) filterToSelection(true);
    } else {
      followingIDs = [];
    }
  }

  export function selectPoint(pointID, multi = false) {
    if (!scatterplot) return;
    scatterplot.selectPoint(pointID, multi);
  }

  var prevAlignedIDs = null;
  $: if (prevAlignedIDs != alignedIDs && !!data) {
    dispatch('align', { alignedIDs, baseFrame: frame });
    prevAlignedIDs = alignedIDs;
  }

  // Filter button
  let showFilterButton = false;
  $: showFilterButton = clickedIDs.length > 0 || filter.size > 0;

  function filterToSelection(append = false) {
    let newFilter = getFilterPoints(clickedIDs);
    if (append) {
      filter.forEach((id) => newFilter.add(id));
    }
    filter = newFilter;
  }

  function getFilterPoints(selection) {
    let filteredPoints = new Set();
    selection.forEach((clickedID) => {
      filteredPoints.add(clickedID);
      data.frames.forEach((frame) => {
        let neighbors = frame.neighbors(clickedID, 10);
        neighbors.forEach((n) => filteredPoints.add(n));
        let highlight = frame.get(clickedID, 'highlightIndexes');
        if (!!highlight) {
          highlight.forEach((n) => filteredPoints.add(n));
        }
      });
    });
    return filteredPoints;
  }

  function clearFilter() {
    filter = new Set();
  }

  // Radius select button
  let showRadiusselectButton = false;
  $: showRadiusselectButton = clickedIDs.length == 1;

  export let inRadiusselect = false;
  const DefaultSelectionRadius = 30;
  export let selectionRadius = DefaultSelectionRadius;
  let selectionOrder = [];
  // Async function that takes a point ID and distance metric,
  // and returns a list of [id, distance] pairs in sorted order
  export let selectionOrderFn = null;
  export let selectionUnit = 'pixels';
  export let selectionUnits = ['pixels', 'cosine'];
  let selectionMin = 0;
  let selectionMax = 0;
  let selectionStep = 1;
  let selectionOrderLoading = false;

  // Reset button
  let showResetButton = false;
  $: showResetButton =
    !scalesNeutral || clickedIDs.length > 0 || alignedIDs.length > 0;

  // Align button
  export let allowAlignment = true;
  let showAlignmentButton = false;
  $: showAlignmentButton = allowAlignment && clickedIDs.length > 0;

  let alignedToSelection = false;
  $: alignedToSelection =
    alignedIDs.length > 0 &&
    JSON.stringify(alignedIDs) ==
      JSON.stringify(getVicinityOfPoints(clickedIDs));

  let alignmentText = '';
  $: alignmentText = getAlignmentText(
    alignedIDs,
    clickedIDs,
    tentativeSelectedIDs,
    alignedToSelection
  );

  function _describePoint(pointID) {
    let datapt = data.byID(pointID);
    if (!datapt) return '';
    let detailMessage = null;
    let labels = datapt.label;
    if (!!labels) {
      if (!labels.hasOwnProperty(frame))
        detailMessage = labels[Object.keys(labels)[0]].text || null;
      else detailMessage = labels[frame].text || null;
    }
    if (!!detailMessage) detailMessage = ' - ' + detailMessage;
    else detailMessage = '';
    return `${pointID}${detailMessage}`;
  }

  function _othersMessage(pointIDs) {
    return pointIDs.length > 1 ? ` and ${pointIDs.length - 1} others` : '';
  }

  function getAlignmentText(
    alignPoints,
    clickPoints,
    tentativePoints,
    alignedToSelectedPoints
  ) {
    if (
      (alignPoints.length == 0 &&
        clickPoints.length == 0 &&
        tentativePoints.length == 0) ||
      thumbnail
    ) {
      return '';
    }

    if (tentativePoints.length > 0) {
      return `Selecting ${tentativePoints.length} points`;
    }

    if (clickPoints.length == 0 && alignPoints.length > 0) {
      return `Aligned to <strong>${_describePoint(
        alignPoints[0]
      )}</strong>${_othersMessage(alignPoints)}`;
    } else if (clickPoints.length > 0 && alignPoints.length == 0) {
      return `<strong>${_describePoint(
        clickPoints[0]
      )}</strong>${_othersMessage(clickPoints)} selected`;
    }

    let selectionBase =
      `<strong>${_describePoint(clickPoints[0])}</strong>` +
      `${_othersMessage(clickPoints)} selected`;
    if (alignedToSelectedPoints) return selectionBase + ' (aligned)';

    return (
      selectionBase +
      `, aligned to ${alignPoints.length} ` +
      `point${alignPoints.length > 1 ? 's' : ''}`
    );
  }

  export function animateDatasetUpdate() {
    scatterplot.animateDatasetUpdate();
  }

  export function updateThumbnails() {
    if (!!scatterplot.updateThumbnails) scatterplot.updateThumbnails();
  }

  export function reset() {
    clickedIDs = [];
    alignedIDs = [];
    followingIDs = [];
    filter = new Set();
    scatterplot.reset();
  }

  function getVicinityOfPoints(pointIDs) {
    let vicinity;
    if (pointIDs.length >= 3) {
      // There are enough points to use them as-is
      vicinity = pointIDs;
    } else {
      // Use the neighbors to help with the alignment
      let filteredPoints = new Set(pointIDs);
      pointIDs.forEach((id) => {
        let highlightIndexes = data.byID(id).highlightIndexes;
        let allNeighbors = new Set(Object.values(highlightIndexes).flat());
        allNeighbors.forEach((n) => filteredPoints.add(n));
      });
      vicinity = Array.from(filteredPoints);
    }
    return vicinity;
  }

  export function showVicinityOfClickedPoint() {
    followingIDs = getVicinityOfPoints(clickedIDs);
  }
</script>

<div
  style="width: {width != null ? `${width}px` : '100%'}; height: {height != null
    ? `${height}px`
    : '100%'}; background-color: {backgroundColor};"
  id="container"
  bind:this={container}
>
  <Scatterplot
    bind:this={scatterplot}
    {padding}
    {width}
    {height}
    {hoverable}
    {thumbnail}
    {rFactor}
    {colorScale}
    {animateTransitions}
    {thumbnailsURL}
    frame={!!data ? data.frame(frame) : null}
    previewFrame={!!data && previewFrame >= 0 && previewFrame != frame
      ? data.frame(previewFrame)
      : null}
    previewInfo={!!data && previewFrame >= 0 && previewFrame != frame
      ? data.previewInfo(frame, previewFrame)
      : null}
    bind:previewProgress
    bind:clickedIDs
    bind:hoveredID
    bind:alignedIDs
    bind:tentativeSelectedIDs
    bind:followingIDs
    bind:filter
    bind:data
    bind:scalesNeutral
    bind:inRadiusselect
    bind:selectionRadius
    bind:selectionUnit
    bind:selectionMin
    bind:selectionMax
    bind:selectionStep
    selectionOrderFn={!!selectionOrderFn
      ? async (id, metric) => {
          selectionOrderLoading = true;
          let result = await selectionOrderFn(id, metric);
          selectionOrderLoading = false;
          return result;
        }
      : null}
    on:mouseover
    on:mouseout
    on:mousedown
    on:mouseup
    on:datahover
    on:dataclick
    on:click
  />
  {#if !thumbnail}
    <div id="button-panel">
<<<<<<< HEAD
      {#if showRadiusselectButton && !inRadiusselect}
        <button
          type="button"
          class="btn btn-primary btn-sm"
          on:click|preventDefault={() => {
            inRadiusselect = true;
            selectionRadius = DefaultSelectionRadius;
          }}
        >
          Start Radius Select
        </button>
      {:else if showRadiusselectButton && inRadiusselect}
        {#if selectionOrderLoading}
          Loading selection metric...
        {:else}
          <input
            type="range"
            bind:value={selectionRadius}
            min={selectionMin}
            max={selectionMax}
            step={selectionStep}
          />
          {Math.round(selectionRadius * 100) / 100}
          <select bind:value={selectionUnit}>
            {#each selectionUnits as unit}
              <option value={unit}>{unit}</option>
            {/each}
          </select>
          <button
            type="button"
            class="btn btn-secondary btn-sm"
            on:click|preventDefault={() => scatterplot.cancelRadiusSelect()}
          >
            Cancel
          </button>
          <button
            type="button"
            class="btn btn-primary btn-sm"
            on:click|preventDefault={() => (inRadiusselect = false)}
          >
            Select
          </button>
        {/if}
=======
      {#if showRadiusselectButton && inRadiusselect}
        <input type="range" bind:value={selectionRadius} min="0" max="250" />
        {selectionRadius} px
      {/if}
      {#if showRadiusselectButton && !inRadiusselect}
        <button
          type="button"
          class="btn btn-primary btn-sm jp-Dialog-button jp-mod-reject jp-mod-styled"
          on:click|preventDefault={() => (inRadiusselect = true)}
        >
          Start Radius Select
        </button>
      {/if}

      {#if showRadiusselectButton && inRadiusselect}
        <button
          type="button"
          class="btn btn-secondary btn-sm jp-Dialog-button jp-mod-reject jp-mod-styled"
          on:click|preventDefault={() => scatterplot.cancelRadiusSelect()}
        >
          Cancel
        </button>
        <button
          type="button"
          class="btn btn-primary btn-sm jp-Dialog-button jp-mod-accept jp-mod-styled"
          on:click|preventDefault={() => (inRadiusselect = false)}
        >
          Select
        </button>
>>>>>>> b238b9f4
      {/if}

      {#if showFilterButton && !inRadiusselect}
        <button
          type="button"
          class="btn btn-success btn-sm jp-Dialog-button jp-mod-reject jp-mod-styled"
          on:click|preventDefault={filter.size > 0
            ? clearFilter
            : () => filterToSelection()}
        >
          {#if filter.size > 0}
            Show All
          {:else}
            Isolate
          {/if}
        </button>
      {/if}
      {#if showAlignmentButton && !inRadiusselect}
        <button
          disabled={alignedToSelection}
          type="button"
          class="btn btn-primary btn-sm jp-Dialog-button jp-mod-reject jp-mod-styled"
          on:click|preventDefault={clickedIDs.length >= minSelection
<<<<<<< HEAD
            ? (alignedIDs = getVicinityOfPoints(clickedIDs))
            : () => alert('Too Few Points Selected for Alignment!')}
=======
            ? () => (alignedIDs = getVicinityOfPoints(clickedIDs))
            : () =>
                alert(
                  `You must select at least ${minSelection} points to align.`
                )}
>>>>>>> b238b9f4
        >
          Align</button
        >
      {/if}
      {#if showResetButton && !inRadiusselect}
        <button
          transition:fade={{ duration: 100 }}
          type="button"
          class="btn btn-dark btn-sm jp-Dialog-button jp-mod-warn jp-mod-styled"
          on:click|preventDefault={(e) => {
            reset();
            dispatch('reset');
          }}>Reset</button
        >
      {/if}
    </div>
    <div id="message-panel">
      {#if !!alignmentText}
        {@html alignmentText}
        {#if alignedIDs.length > 0 && !alignedToSelection}
          - <a
            on:click|preventDefault={() => (clickedIDs = alignedIDs)}
            href="#">Select alignment anchors</a
          >
        {/if}
      {/if}
    </div>
    {#if warningMessage.length > 0}
      <div id="warning-panel">
        <Icon icon={faExclamationTriangle} />
        {warningMessage}
      </div>
    {/if}
    {#if showPreviewControls && previewFrame != frame && previewFrame != -1}
      <div id="preview-panel" transition:fade={{ duration: 100 }}>
        <!-- <div>
          Showing {data.frameLabels[frame]} &rsaquo; {data.frameLabels[
            previewFrame
          ]}
        </div>
        <button
          type="button"
          class="btn btn-secondary btn-sm ml-2 mr-1 mb-0"
          on:click|preventDefault={(e) => {
            dispatch("cancelPreview");
          }}>Cancel</button
        >
        <button
          type="button"
          class="btn btn-primary btn-sm mb-0"
          on:click|preventDefault={(e) => {
            dispatch("advancePreview");
          }}>Go</button
        > -->
        <PreviewSlider width={240} bind:progress={previewProgress} />
      </div>
    {/if}
  {/if}
</div>

<style>
  #container {
    position: relative;
    overflow: hidden;
    transition: background-color 0.5s linear;
  }
  #button-panel {
    position: absolute;
    right: 12px;
    top: 12px;
  }
  #message-panel {
    position: absolute;
    bottom: 12px;
    left: 12px;
    font-size: small;
    color: #555;
    background-color: rgba(255, 255, 255, 0.8);
    border-radius: 4px;
  }
  #warning-panel {
    position: absolute;
    top: 12px;
    left: 12px;
    border-radius: 4px;
    padding: 6px;
    background-color: goldenrod;
    color: white;
    font-size: small;
  }
  #preview-panel {
    position: absolute;
    bottom: 0;
    right: 0;
    padding: 12px;
    font-size: small;
    color: #555;
    display: flex;
    align-items: center;
    background-color: rgba(255, 255, 255, 0.8);
    border-radius: 4px;
  }

  .jp-Dialog-button.jp-mod-styled {
    margin-right: 2px !important;
  }
</style><|MERGE_RESOLUTION|>--- conflicted
+++ resolved
@@ -321,11 +321,10 @@
   />
   {#if !thumbnail}
     <div id="button-panel">
-<<<<<<< HEAD
       {#if showRadiusselectButton && !inRadiusselect}
         <button
           type="button"
-          class="btn btn-primary btn-sm"
+          class="btn btn-primary btn-sm jp-Dialog-button jp-mod-reject jp-mod-styled"
           on:click|preventDefault={() => {
             inRadiusselect = true;
             selectionRadius = DefaultSelectionRadius;
@@ -352,50 +351,19 @@
           </select>
           <button
             type="button"
-            class="btn btn-secondary btn-sm"
+            class="btn btn-secondary btn-sm jp-Dialog-button jp-mod-reject jp-mod-styled"
             on:click|preventDefault={() => scatterplot.cancelRadiusSelect()}
           >
             Cancel
           </button>
           <button
             type="button"
-            class="btn btn-primary btn-sm"
+            class="btn btn-primary btn-sm jp-Dialog-button jp-mod-accept jp-mod-styled"
             on:click|preventDefault={() => (inRadiusselect = false)}
           >
             Select
           </button>
         {/if}
-=======
-      {#if showRadiusselectButton && inRadiusselect}
-        <input type="range" bind:value={selectionRadius} min="0" max="250" />
-        {selectionRadius} px
-      {/if}
-      {#if showRadiusselectButton && !inRadiusselect}
-        <button
-          type="button"
-          class="btn btn-primary btn-sm jp-Dialog-button jp-mod-reject jp-mod-styled"
-          on:click|preventDefault={() => (inRadiusselect = true)}
-        >
-          Start Radius Select
-        </button>
-      {/if}
-
-      {#if showRadiusselectButton && inRadiusselect}
-        <button
-          type="button"
-          class="btn btn-secondary btn-sm jp-Dialog-button jp-mod-reject jp-mod-styled"
-          on:click|preventDefault={() => scatterplot.cancelRadiusSelect()}
-        >
-          Cancel
-        </button>
-        <button
-          type="button"
-          class="btn btn-primary btn-sm jp-Dialog-button jp-mod-accept jp-mod-styled"
-          on:click|preventDefault={() => (inRadiusselect = false)}
-        >
-          Select
-        </button>
->>>>>>> b238b9f4
       {/if}
 
       {#if showFilterButton && !inRadiusselect}
@@ -419,16 +387,11 @@
           type="button"
           class="btn btn-primary btn-sm jp-Dialog-button jp-mod-reject jp-mod-styled"
           on:click|preventDefault={clickedIDs.length >= minSelection
-<<<<<<< HEAD
-            ? (alignedIDs = getVicinityOfPoints(clickedIDs))
-            : () => alert('Too Few Points Selected for Alignment!')}
-=======
             ? () => (alignedIDs = getVicinityOfPoints(clickedIDs))
             : () =>
                 alert(
                   `You must select at least ${minSelection} points to align.`
                 )}
->>>>>>> b238b9f4
         >
           Align</button
         >
