--- conflicted
+++ resolved
@@ -334,16 +334,11 @@
           type="button"
           class="btn btn-primary btn-sm jp-Dialog-button jp-mod-reject jp-mod-styled"
           on:click|preventDefault={clickedIDs.length >= minSelection
-<<<<<<< HEAD
-            ? (() => alignedIDs = getVicinityOfPoints(clickedIDs))
-            : (() => alert("Too Few Points Selected for Alignment!"))}
-=======
             ? () => (alignedIDs = getVicinityOfPoints(clickedIDs))
             : () =>
                 alert(
                   `You must select at least ${minSelection} points to align.`
                 )}
->>>>>>> b238b9f4
         >
           Align</button
         >
