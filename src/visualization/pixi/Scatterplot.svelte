--- conflicted
+++ resolved
@@ -7,19 +7,11 @@
   import * as PIXI from 'pixi.js';
   import * as d3 from 'd3';
   import ScatterplotState from '../state/ScatterplotState.svelte';
-<<<<<<< HEAD
   import { ColorIDMap, euclideanDistance } from '../utils/helpers';
-=======
-  import { ColorIDMap } from '../utils/helpers';
->>>>>>> b238b9f4
   import ScatterplotViewportState from '../state/ScatterplotViewportState.svelte';
   import PixiScatterplot from './PixiScatterplot';
   import { PixiInMemoryLoader } from './PixiInMemoryLoader';
   import Scatterplot from '../canvas/Scatterplot.svelte';
-<<<<<<< HEAD
-  import { selection } from 'd3';
-=======
->>>>>>> b238b9f4
 
   export let padding = 0.3;
 
@@ -103,15 +95,12 @@
     container.appendChild(view);
     initializeMouseHandlers(view);
 
-<<<<<<< HEAD
-=======
     // Read size of container when the view is fully laid out
     setTimeout(() => {
       actualWidth = container.clientWidth;
       actualHeight = container.clientHeight;
     }, 0);
 
->>>>>>> b238b9f4
     window.addEventListener('resize', handleResize);
   });
 
@@ -221,15 +210,6 @@
           content[name].imageFormat || 'image/png'
         );
       })
-<<<<<<< HEAD
-    ).then(() => {
-      if (!!loader)
-        console.log(
-          `Loaded ${Object.keys(content).length} spritesheets in-memory`
-        );
-      console.log(loader.resources['img_0.json'].textures);
-    });
-=======
     )
       .then(() => {
         if (!!loader)
@@ -240,7 +220,6 @@
       .catch((e) => {
         console.error('error loading spritesheets:', e);
       });
->>>>>>> b238b9f4
     scatterplot.setTextureLoader(loader);
   }
 
@@ -375,14 +354,6 @@
 
     var el = getElementAtPoint(mouseX, mouseY);
     stateManager.selectElement(el, event.shiftKey);
-
-<<<<<<< HEAD
-    /*if (!!el && el.type == 'mark' && !scatterplot.radiusselect) {
-=======
-    if (!!el && el.type == 'mark' && !scatterplot.radiusselect) {
->>>>>>> b238b9f4
-      centerID = el.id;
-    }*/
   }
 
   // Selection
@@ -473,7 +444,6 @@
       }
       selectionOrder = [];
     } else {
-<<<<<<< HEAD
       selectionOrder = await selectionOrderFn(clickedIDs[0], selectionUnit);
       if (selectionOrder.length > 0 && tentativeSelectedIDs.length > 1) {
         // keep the circle roughly the same size
@@ -510,6 +480,7 @@
   }
 
   function idsWithinSelectionRadius(unit) {
+    if (!scatterplot || !scatterplot.radiusselect) return [];
     if (unit == 'pixels') {
       return marks
         .filter((mark) => {
@@ -524,27 +495,12 @@
       for (let i = 0; i < selectionOrder.length; i++) {
         if (selectionOrder[i][1] > selectionRadius) break;
         selection.push(selectionOrder[i][0]);
-=======
-      if (!!scatterplot.radiusselect) {
-        clickedIDs = marks
-          .filter((mark) => {
-            if (mark.attr('alpha') < 0.01) return false;
-            let x = Math.round(mark.attr('x'));
-            let y = Math.round(mark.attr('y'));
-            return scatterplot.radiusselect.circle.contains(x, y);
-          })
-          .map((mark) => mark.id);
-        dispatch('dataclick', clickedIDs);
-        scatterplot.endRadiusSelect();
-        selectionRadius = defaultRadius;
->>>>>>> b238b9f4
       }
       return selection;
     }
     return [];
   }
 
-<<<<<<< HEAD
   function endRadiusSelect() {
     clickedIDs = idsWithinSelectionRadius(selectionUnit);
     dispatch('dataclick', clickedIDs);
@@ -574,6 +530,7 @@
     if (inRadiusselect) {
       if (!scatterplot.radiusselect) {
         scatterplot.startRadiusSelect(clickedIDs[0], selectionRadius);
+        tentativeSelectedIDs = idsWithinSelectionRadius(selectionUnit);
       }
     } else {
       if (!!scatterplot.radiusselect) {
@@ -582,8 +539,6 @@
     }
   }
 
-=======
->>>>>>> b238b9f4
   $: if (!!scatterplot) {
     if (inRadiusselect && !!scatterplot.radiusselect) {
       if (selectionUnit == 'pixels') {
