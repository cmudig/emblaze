--- conflicted
+++ resolved
@@ -662,18 +662,13 @@
                 ? ` (${($loadingSuggestionsProgress * 100.0).toFixed(0)}%)`
                 : '') +
               '...'}
-<<<<<<< HEAD
-            emptyMessage="No suggested selections right now."
+            emptyMessage="No suggested selections right now.{performanceSuggestionsMode
+              ? ' Suggestions are in performance mode - will compute when less than 1,000 points are displayed.'
+              : ''}"
             on:loadSelection={(e) => {
               handleLoadSelection(e);
               logEvent({ type: 'loadSelection', source: 'suggested' });
             }}
-=======
-            emptyMessage="No suggested selections right now.{performanceSuggestionsMode
-              ? ' Suggestions are in performance mode - will compute when less than 1,000 points are displayed.'
-              : ''}"
-            on:loadSelection={handleLoadSelection}
->>>>>>> d58c766b
           />
         {/if}
       </div>
