--- conflicted
+++ resolved
@@ -23,17 +23,10 @@
   import SettingsPane from './visualization/components/SettingsPane.svelte';
   import { ThumbnailProvider } from './visualization/models/thumbnails';
 
-<<<<<<< HEAD
   export let fillHeight = false;
 
   let data = syncValue(model, 'data', null);
   let neighborData = syncValue(model, 'neighborData', []);
-=======
-  let data = syncValue(model, 'data', {});
-  let neighborData = syncValue(model, 'neighborData', []);
-  let isLoading = syncValue(model, 'isLoading', true);
-  let loadingMessage = syncValue(model, 'loadingMessage', '');
->>>>>>> d0bf117b
 
   let plotPadding = syncValue(model, 'plotPadding', 10.0);
   let height = 600; // can make this reactive later
