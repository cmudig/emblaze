<script>
  import SynchronizedScatterplot from './visualization/SynchronizedScatterplot.svelte';
  import ScatterplotThumbnail from './visualization/components/ScatterplotThumbnail.svelte';
  import SpinnerButton from './visualization/components/SpinnerButton.svelte';
  import * as d3 from 'd3';
  import ColorSchemes from './colorschemes';

  export let model;

  // Creates a Svelte store (https://svelte.dev/tutorial/writable-stores) that syncs with the named Traitlet in widget.ts and example.py.
  import { syncValue } from './stores';
  import { Dataset } from './visualization/models/dataset.js';
  import { onMount } from 'svelte';
  import { writable } from 'svelte/store';
  import { fade } from 'svelte/transition';
  import DefaultThumbnailViewer from './visualization/components/DefaultThumbnailViewer.svelte';
  import Legend from './visualization/components/Legend.svelte';
  import Autocomplete from './visualization/components/Autocomplete.svelte';

  let data = syncValue(model, 'data', {});
  let isLoading = syncValue(model, 'isLoading', true);
  let loadingMessage = syncValue(model, 'loadingMessage', '');

  let plotPadding = syncValue(model, 'plotPadding', 10.0);
  let height = 600; // can make this reactive later

  let dataset = null;
  let frameTransformations = syncValue(model, 'frameTransformations', []);
  let frameColors = syncValue(model, 'frameColors', []);
  let thumbnailData = syncValue(model, 'thumbnailData', {});

  let colorScheme = syncValue(model, 'colorScheme', 'tableau');
  let colorSchemeObject = ColorSchemes.getColorScheme($colorScheme);
  $: {
    let newScheme = ColorSchemes.getColorScheme($colorScheme);
    console.log('New color scheme:', newScheme, colorSchemeObject);
    if (!!newScheme) colorSchemeObject = newScheme;
  }

  $: if (
    !!$frameTransformations &&
    $frameTransformations.length > 0 &&
    !!dataset
  ) {
    console.log('Transforming', $frameTransformations);
    updateTransformations();
  }

  $: updateDataset($data);

  function updateDataset(rawData) {
    if (!!rawData && !!rawData['data']) {
      dataset = new Dataset(rawData, 'color', 3);
      if (!!$frameTransformations && $frameTransformations.length > 0)
        updateTransformations(false);
    } else {
      dataset = null;
    }
  }

  function updateTransformations(animate = true) {
    dataset.transform($frameTransformations);
    if (!!canvas && animate) {
      console.log('Updating frame', $currentFrame);
      canvas.animateDatasetUpdate();
    }
  }

  $: onMount(() => {
    // This logs if the widget is initialized successfully
    console.log('Mounted DR widget successfully');
  });

  let canvas;
  let thumbnailViewer;

  let selectedIDs = syncValue(model, 'selectedIDs', []);
  $: console.log($selectedIDs);

  let alignedIDs = syncValue(model, 'alignedIDs', []);

  let thumbnailIDs = [];
  let thumbnailHover = false;
  let thumbnailNeighbors = [];
  let previewThumbnailID = null;
  let previewThumbnailMessage = '';
  let previewThumbnailNeighbors = [];

  let currentFrame = syncValue(model, 'currentFrame', 0);
  let previewFrame = -1;

  function onScatterplotHover(e) {
    if (e.detail != null) {
      thumbnailIDs = [e.detail];
      thumbnailHover = true;
    } else {
      thumbnailIDs = $selectedIDs;
      thumbnailHover = false;
    }
  }

  $: {
    thumbnailIDs = $selectedIDs;
    thumbnailHover = false;
  }

  let spinner;
  $: if (!!spinner && !!$frameColors && $frameColors.length > 0) {
    console.log('Spinner!');
    setTimeout(() => {
      spinner.setColors(
        $frameColors.map((f) => ({
          hue: f[0],
          saturation: f[1],
          lightness: f[2],
        })),
        true
      );
    }, 0);
  }

  let showLegend = true;

  // Thumbnails

  $: if (!!dataset && !!canvas) {
    if (!!$thumbnailData && !!$thumbnailData.format)
      dataset.addThumbnails($thumbnailData);
    else dataset.removeThumbnails();
    canvas.updateThumbnails();
    if (!!thumbnailViewer) thumbnailViewer.updateImageThumbnails();
  }

  // Autocomplete

  let pointSelectorOptions = [];

  function updatePointSelectorOptions() {
    if (dataset == null || $currentFrame < 0) return;
    let frame = dataset.frame($currentFrame);
    pointSelectorOptions = frame.getIDs().map((itemID) => {
      if (!!frame.get(itemID, 'label')) {
        return {
          value: itemID,
          text: `${itemID} - ${frame.get(itemID, 'label').text}`,
        };
      }
      return { value: itemID, text: itemID.toString() };
    });
  }

  $: if (dataset != null && $currentFrame >= 0) {
    updatePointSelectorOptions();
  }

  // Selection order

  let selectionUnit = syncValue(model, 'selectionUnit', '');
  let selectionOrderRequest = syncValue(model, 'selectionOrderRequest', {});
  let selectionOrder = syncValue(model, 'selectionOrder', []);
  const SelectionOrderTimeout = 100;

  async function selectionOrderFn(pointID, metric) {
    console.log('requesting selection order!');
    $selectionOrderRequest = {
      centerID: pointID,
      frame: $currentFrame,
      metric,
    };
    $selectionOrder = [];

    return await _checkSelectionOrder(); // dataset.map((id) => [id, id]);
  }

  async function _checkSelectionOrder() {
    if ($selectionOrder.length > 0) {
      $selectionOrderRequest = {};
      return $selectionOrder;
    }
    return await new Promise((resolve) => {
      setTimeout(() => {
        resolve(_checkSelectionOrder());
      }, SelectionOrderTimeout);
    });
  }

  $: {
    console.log(
      'selection order:',
      $selectionOrder,
      'request:',
      $selectionOrderRequest
    );
    //if ($selectionOrder.length > 0) $selectionOrderRequest = {};
  }
</script>

{#if $isLoading}
  <div class="text-center">
    Loading {#if $loadingMessage.length > 0} ({$loadingMessage}){/if}...
    <i class="text-primary fa fa-spinner fa-spin" />
  </div>
{:else}
<<<<<<< HEAD
  <div style="display: flex; align-items: flex-start;">
    <div class="scatterplot-container">
      <SynchronizedScatterplot
        bind:this={canvas}
        data={dataset}
        padding={$plotPadding}
        frame={$currentFrame}
        {previewFrame}
        hoverable
        showPreviewControls
        animateTransitions
        width={600}
        height={600}
        backgroundColor={previewFrame != $currentFrame && previewFrame != -1
          ? '#f8f8ff'
          : 'white'}
        bind:clickedIDs={$selectedIDs}
        bind:alignedIDs={$alignedIDs}
        on:datahover={onScatterplotHover}
        on:dataclick={onScatterplotClick}
        {colorScheme}
        {selectionOrderFn}
        selectionUnits={!!$selectionUnit
          ? ['pixels', $selectionUnit]
          : ['pixels']}
      />
    </div>
    <div class="spinner-container">
      <SpinnerButton
        bind:this={spinner}
        width={120}
        height={120}
        selectedIndex={$currentFrame}
        on:hover={(e) => (previewFrame = e.detail != null ? e.detail : -1)}
        on:select={(e) => ($currentFrame = e.detail)}
      />
    </div>
    {#if !!dataset}
      <div
        style="margin-left: 24px; height: 600px; display: flex; flex-wrap: wrap; flex-direction: column; align-content: flex-start; width: 240px;"
      >
        {#each [...d3.range(dataset.frameCount)] as i}
=======
  <div class="vis-container">
    <div class="thumbnail-container">
      {#each [...d3.range(dataset.frameCount)] as i}
        <div class="thumbnail-item">
>>>>>>> b238b9f4
          <ScatterplotThumbnail
            on:click={() => {
              if (previewFrame == i) {
                $currentFrame = i;
                previewFrame = -1;
              } else if ($currentFrame != i) previewFrame = i;
              else if ($currentFrame == i) previewFrame = -1;
            }}
            isSelected={$currentFrame == i}
            isPreviewing={previewFrame == i && previewFrame != $currentFrame}
            colorScale={!!dataset
              ? dataset.colorScale(colorSchemeObject)
              : null}
            data={dataset}
            frame={!!dataset ? dataset.frame(i) : null}
            accentColor={!!$frameColors && $frameColors.length > i
              ? $frameColors[i]
              : null}
          />
        </div>
      {/each}
    </div>

    <div class="scatterplot">
      <div class="scatterplot-parent">
        <SynchronizedScatterplot
          bind:this={canvas}
          data={dataset}
          padding={$plotPadding}
          frame={$currentFrame}
          {previewFrame}
          hoverable
          showPreviewControls
          animateTransitions
          backgroundColor={previewFrame != $currentFrame && previewFrame != -1
            ? '#f8f8ff'
            : 'white'}
          bind:clickedIDs={$selectedIDs}
          bind:alignedIDs={$alignedIDs}
          on:datahover={onScatterplotHover}
          colorScheme={colorSchemeObject}
        />
        {#if showLegend}
          <div class="legend-container">
            <Legend
              colorScale={!!dataset
                ? dataset.colorScale(colorSchemeObject)
                : null}
              type={colorSchemeObject.type || 'continuous'}
            />
          </div>
        {/if}
      </div>
    </div>
    <div class="sidebar">
      <div class="action-toolbar">
        <Autocomplete
          placeholder="Search for a point..."
          options={pointSelectorOptions}
          maxOptions={10}
          fillWidth={true}
          on:change={(e) => ($selectedIDs = [e.detail])}
        />
      </div>
      {#if !!$thumbnailData}
        <div class="thumbnail-sidebar">
          <DefaultThumbnailViewer
            bind:this={thumbnailViewer}
            {dataset}
            primaryTitle={thumbnailHover ? 'Hovered Point' : 'Selection'}
            frame={$currentFrame}
            {previewFrame}
            {thumbnailIDs}
          />
        </div>
      {/if}
    </div>
    <div class="toolbar" />
  </div>
{/if}

<style>
  .scatterplot {
    height: 100%;
    flex: 1 1;
    min-width: 0;
  }

  .scatterplot-parent {
    position: relative;
    width: 100%;
    height: 100%;
    /*border: 1px solid #bbb;*/
  }

  .vis-container {
    width: 100%;
    height: 600px;
    display: flex;
    justify-items: stretch;
    /*border: 2px solid #bbb;*/
  }

  .thumbnail-item {
    border-bottom: 1px solid #bbb;
  }

  .thumbnail-container {
    flex-shrink: 0;
    overflow-y: scroll;
    border: 1px solid #bbb;
  }

  .legend-container {
    position: absolute;
    top: 12px;
    left: 12px;
    border-radius: 4px;
    background-color: rgba(255, 255, 255, 0.8);
    pointer-events: none;
  }

  .sidebar {
    width: 300px;
    height: 600px;
    display: flex;
    flex-direction: column;
    margin-right: 8px;
    box-sizing: border-box;
  }

  .thumbnail-sidebar {
    border: 1px solid #bbb;
    flex-grow: 1;
    overflow-y: scroll;
    box-sizing: border-box;
  }
  .action-toolbar {
    display: flex;
    align-items: center;
    height: 48px;
    padding: 4px;
  }
</style><|MERGE_RESOLUTION|>--- conflicted
+++ resolved
@@ -201,55 +201,10 @@
     <i class="text-primary fa fa-spinner fa-spin" />
   </div>
 {:else}
-<<<<<<< HEAD
-  <div style="display: flex; align-items: flex-start;">
-    <div class="scatterplot-container">
-      <SynchronizedScatterplot
-        bind:this={canvas}
-        data={dataset}
-        padding={$plotPadding}
-        frame={$currentFrame}
-        {previewFrame}
-        hoverable
-        showPreviewControls
-        animateTransitions
-        width={600}
-        height={600}
-        backgroundColor={previewFrame != $currentFrame && previewFrame != -1
-          ? '#f8f8ff'
-          : 'white'}
-        bind:clickedIDs={$selectedIDs}
-        bind:alignedIDs={$alignedIDs}
-        on:datahover={onScatterplotHover}
-        on:dataclick={onScatterplotClick}
-        {colorScheme}
-        {selectionOrderFn}
-        selectionUnits={!!$selectionUnit
-          ? ['pixels', $selectionUnit]
-          : ['pixels']}
-      />
-    </div>
-    <div class="spinner-container">
-      <SpinnerButton
-        bind:this={spinner}
-        width={120}
-        height={120}
-        selectedIndex={$currentFrame}
-        on:hover={(e) => (previewFrame = e.detail != null ? e.detail : -1)}
-        on:select={(e) => ($currentFrame = e.detail)}
-      />
-    </div>
-    {#if !!dataset}
-      <div
-        style="margin-left: 24px; height: 600px; display: flex; flex-wrap: wrap; flex-direction: column; align-content: flex-start; width: 240px;"
-      >
-        {#each [...d3.range(dataset.frameCount)] as i}
-=======
   <div class="vis-container">
     <div class="thumbnail-container">
       {#each [...d3.range(dataset.frameCount)] as i}
         <div class="thumbnail-item">
->>>>>>> b238b9f4
           <ScatterplotThumbnail
             on:click={() => {
               if (previewFrame == i) {
@@ -291,6 +246,10 @@
           bind:alignedIDs={$alignedIDs}
           on:datahover={onScatterplotHover}
           colorScheme={colorSchemeObject}
+          {selectionOrderFn}
+          selectionUnits={!!$selectionUnit
+            ? ['pixels', $selectionUnit]
+            : ['pixels']}
         />
         {#if showLegend}
           <div class="legend-container">
@@ -392,5 +351,6 @@
     align-items: center;
     height: 48px;
     padding: 4px;
+    flex: 0 0 auto;
   }
 </style>